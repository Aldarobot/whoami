--- conflicted
+++ resolved
@@ -14,21 +14,8 @@
 use std::process::Command;
 use std::process::Stdio;
 
-<<<<<<< HEAD
 fn getpwuid(buffer: &mut [i8;16384]) -> libc::passwd {
-	let mut pwent = libc::passwd {
-		pw_name: null_mut(),
-		pw_passwd: null_mut(),
-		pw_uid: 0,
-		pw_gid: 0,
-		pw_gecos: null_mut(),
-		pw_dir: null_mut(),
-		pw_shell: null_mut(),
-	};
-=======
-fn getpwuid() -> libc::passwd {
 	let mut pwent: libc::passwd = unsafe { mem::zeroed() };
->>>>>>> 1918f96c
 	let mut pwentp = null_mut();
 
 	unsafe {
