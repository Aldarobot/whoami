--- conflicted
+++ resolved
@@ -26,13 +26,9 @@
     ));
     log(format!(
         "User's Languages       whoami::lang():        {:?}",
-<<<<<<< HEAD
         whoami::langs()
             .map(|l| l.map(|l| l.to_string()).unwrap_or("??".to_string()))
             .collect::<Vec<String>>(),
-=======
-        whoami::lang().collect::<Vec<String>>(),
->>>>>>> 9a2ee7ee
     ));
     log(format!(
         "Device's Pretty Name   whoami::devicename():  {}",
