[package]
name = "whoami"
version = "1.4.1"
edition = "2018"
license = "Apache-2.0 OR BSL-1.0 OR MIT"
documentation = "https://docs.rs/whoami"
homepage = "https://github.com/ardaku/whoami/blob/stable/CHANGELOG.md"
repository = "https://github.com/ardaku/whoami"
readme = "README.md"
description = "Retrieve the current user and environment."
keywords = ["user", "username", "whoami", "platform", "detect"]
categories = [
    "os",
    "wasm",
    "internationalization",
    "localization",
    "value-formatting",
]
include = [
    "LICENSE_APACHE",
    "LICENSE_BOOST",
    "LICENSE_MIT",
    "README.md",
    "src/*",
]
rust-version = "1.40"

# Target-specific dependency required to work with wasm-bindgen
[target.'cfg(all(target_arch = "wasm32", not(target_os = "wasi"), not(target_os = "daku")))'.dependencies.web-sys]
version = "0.3"
features = ["Navigator", "Document", "Window", "Location"]
optional = true
[target.'cfg(all(target_arch = "wasm32", not(target_os = "wasi"), not(target_os = "daku")))'.dependencies.wasm-bindgen]
version = "0.2"
optional = true

[features]
default = ["web"]
# Enabling this feature indicates that the wasm32-unknown-unknown target should
# be assumed to be in a web environment where it can call DOM APIs.
web = ["web-sys", "wasm-bindgen"]

[dependencies]
<<<<<<< HEAD
is-terminal = "0.4.10"
=======
ansi_term = "0.12.0"
>>>>>>> a6cda7e2
<|MERGE_RESOLUTION|>--- conflicted
+++ resolved
@@ -41,8 +41,4 @@
 web = ["web-sys", "wasm-bindgen"]
 
 [dependencies]
-<<<<<<< HEAD
-is-terminal = "0.4.10"
-=======
-ansi_term = "0.12.0"
->>>>>>> a6cda7e2
+is-terminal = "0.4.10"