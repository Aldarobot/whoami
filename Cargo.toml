# "whoami" crate - Licensed under the MIT LICENSE
#  * Copyright (c) 2017-2018  Jeron A. Lau <jeron.lau@plopgrizzly.com>
#                             _        _
#                            /@\——————/@\
# .———  .                   |   o    o   |     .————      .            .
# |   | |  .———   .———   .——.     []     .——.  |      .——    ———: ———: | .   .
# |   | |  |   |  |   |  \   \   <##>   /   /  |      |   |    /    /  | |   |
# |———  |  |   |  |   |   |   ¯        ¯   |   |   -- |   |   /    /   |  \ /
# |     |  |   |  |———    |                |   |    | |   |  /    /    |   |
# |     |   ———   |       |                |    ————  |   | :——— :———  |   |
#                 |        \              /                              __/
#                           ¯————————————¯

[package]
name = "whoami"
<<<<<<< HEAD
version = "0.2.2"
=======
version = "0.2.1"
>>>>>>> b55548e6
authors = [
	"Jeron A. Lau <jeron.lau@plopgrizzly.com>",
	"Mark Swaanenburg <cygnus9@users.noreply.github.com>"
]

license = "MIT"
documentation = "https://docs.rs/whoami"
homepage = "http://plopgrizzly.com/whoami"
repository = "https://github.com/plopgrizzly/whoami"

readme = "readme.md"
description = "Retrieve the current user and environment."
keywords = ["user", "username", "whoami", "platform", "detect"]
categories = ["os"]

exclude = ["examples/*", "code_of_conduct.md", "contributing.md", ".gitignore"]

[dependencies]
libc = "0.2"
term = { version = "0.5", optional = true }

[[bin]]
name = "whoami"
doc = false<|MERGE_RESOLUTION|>--- conflicted
+++ resolved
@@ -13,11 +13,7 @@
 
 [package]
 name = "whoami"
-<<<<<<< HEAD
 version = "0.2.2"
-=======
-version = "0.2.1"
->>>>>>> b55548e6
 authors = [
 	"Jeron A. Lau <jeron.lau@plopgrizzly.com>",
 	"Mark Swaanenburg <cygnus9@users.noreply.github.com>"
